package platform

import (
	"context"
	"reflect"

	appsv1 "k8s.io/api/apps/v1"
	corev1 "k8s.io/api/core/v1"
	"k8s.io/apimachinery/pkg/api/errors"
	metav1 "k8s.io/apimachinery/pkg/apis/meta/v1"
	"k8s.io/apimachinery/pkg/types"
	"k8s.io/apimachinery/pkg/util/intstr"
	"sigs.k8s.io/controller-runtime/pkg/controller/controllerutil"
	"sigs.k8s.io/controller-runtime/pkg/reconcile"

	infinimeshv1beta1 "github.com/infinimesh/operator/pkg/apis/infinimesh/v1beta1"
)

func (r *ReconcilePlatform) reconcileRegistry(request reconcile.Request, instance *infinimeshv1beta1.Platform) error {
	log := logger.WithName("device-registry")
	deploymentName := instance.Name + "-device-registry"

	deploy := &appsv1.Deployment{
		ObjectMeta: metav1.ObjectMeta{
			Name:      deploymentName,
			Namespace: instance.Namespace,
		},
		Spec: appsv1.DeploymentSpec{
			Selector: &metav1.LabelSelector{
				MatchLabels: map[string]string{"deployment": deploymentName},
			},
			Template: corev1.PodTemplateSpec{
				ObjectMeta: metav1.ObjectMeta{Labels: map[string]string{"deployment": deploymentName}},
				Spec: corev1.PodSpec{
					Containers: []corev1.Container{
						{
							Name:            "device-registry",
							Image:           "quay.io/infinimesh/device-registry:infinidev",
							ImagePullPolicy: corev1.PullAlways,
							Env: []corev1.EnvVar{
								{
									Name:  "DGRAPH_HOST",
									Value: instance.Name + "-dgraph-alpha:9080", // TODO
<<<<<<< HEAD
<<<<<<< HEAD
								},
								{
									Name:  "DB_ADDR2",
									Value: instance.Name + "-redis-device-details:6379", // TODO
=======
>>>>>>> a2cdf8a (Migrate go dep to go mod)
=======
>>>>>>> 66a511df
								},
							},
						},
					},
				},
			},
		},
	}

	if err := controllerutil.SetControllerReference(instance, deploy, r.scheme); err != nil {
		return err
	}

	found := &appsv1.Deployment{}
	err := r.Get(context.TODO(), types.NamespacedName{Name: deploy.Name, Namespace: deploy.Namespace}, found)
	if err != nil && errors.IsNotFound(err) {
		log.Info("Creating Deployment", "namespace", deploy.Namespace, "name", deploy.Name)
		err = r.Create(context.TODO(), deploy)
		if err != nil {
			return err
		}
	} else if err != nil {
		return err
	} else {
		if !reflect.DeepEqual(deploy.Spec, found.Spec) {
			found.Spec = deploy.Spec
			log.Info("Updating Deployment", "namespace", deploy.Namespace, "name", deploy.Name)
			err = r.Update(context.TODO(), found)
			if err != nil {
				return err
			}
		}

	}

	svc := &corev1.Service{
		ObjectMeta: metav1.ObjectMeta{
			Name:      deploymentName,
			Namespace: instance.Namespace,
		},
		Spec: corev1.ServiceSpec{
			Selector: map[string]string{"deployment": deploymentName},
			Type:     corev1.ServiceTypeClusterIP,
			Ports: []corev1.ServicePort{
				{
					Protocol:   corev1.ProtocolTCP,
					Port:       8080,
					TargetPort: intstr.FromInt(8080),
				},
			},
		},
	}

	if err := controllerutil.SetControllerReference(instance, svc, r.scheme); err != nil {
		return err
	}

	foundSvc := &corev1.Service{}
	err = r.Get(context.TODO(), types.NamespacedName{Name: deploy.Name, Namespace: deploy.Namespace}, foundSvc)
	if err != nil && errors.IsNotFound(err) {
		err = r.Create(context.TODO(), svc)
		if err != nil {
			return err
		}
	} else if err != nil {
		return err
	}

	return nil

}<|MERGE_RESOLUTION|>--- conflicted
+++ resolved
@@ -41,16 +41,10 @@
 								{
 									Name:  "DGRAPH_HOST",
 									Value: instance.Name + "-dgraph-alpha:9080", // TODO
-<<<<<<< HEAD
-<<<<<<< HEAD
 								},
 								{
 									Name:  "DB_ADDR2",
 									Value: instance.Name + "-redis-device-details:6379", // TODO
-=======
->>>>>>> a2cdf8a (Migrate go dep to go mod)
-=======
->>>>>>> 66a511df
 								},
 							},
 						},
